import logging
from django.core.exceptions import ValidationError, ObjectDoesNotExist
from django.core.validators import validate_email
from django.db import IntegrityError, DatabaseError
from rest_framework import status
from rest_framework.views import APIView
from rest_framework.response import Response
from .serializers import UserSerializer
from forum.tasks import send_email_task_no_ssl, send_email_task
from rest_framework.permissions import AllowAny
from .models import User
from django.contrib.auth.tokens import default_token_generator
from django.utils.http import urlsafe_base64_encode, urlsafe_base64_decode
from django.utils.timezone import now
from django.template.loader import render_to_string
from datetime import timedelta
import logging
from .utils import validate_password_policy, send_reset_password_email


logger = logging.getLogger(__name__)


class ResetPasswordRequestView(APIView):
    """
    API View to handle requests for password reset email generation.
    """
    permission_classes = [AllowAny]

    def post(self, request):
        email = request.data.get("email")
        if not email:
            return Response({'Email is required'}, status=status.HTTP_400_BAD_REQUEST)
        logger.info("Requested email: %s", email)

        try:
            user = User.objects.get(email=email)
            logger.info(
                "Queueing password reset email for user %s", user.email)
            success = send_reset_password_email(user, request)

            if not success:
                logger.error(
                    f"Failed to process password reset for {user.email}")
                return Response({'error': 'Failed to process password reset. Try again.'}, status=status.HTTP_500_INTERNAL_SERVER_ERROR)
            # self.send_reset_password_email(user, request)
        except User.DoesNotExist:
            logger.warning(
                "Password reset requested for non-existent email: %s", email)
            return Response({'error': 'Email was not found in the system'}, status=status.HTTP_404_NOT_FOUND)

        return Response({"message": "If the email is registered, a password reset link will be sent."}, status=status.HTTP_200_OK)


class ResetPasswordConfirmView(APIView):
    """
    API View to confirm password reset using UID and token.
    """
    permission_classes = [AllowAny]

    def post(self, request, uidb64, token):
        try:
            uid = urlsafe_base64_decode(uidb64).decode()
            user = User.objects.get(pk=uid)

            if not default_token_generator.check_token(user, token):
                return Response({"error": "Invalid or expired token."}, status=status.HTTP_400_BAD_REQUEST)

<<<<<<< HEAD
=======
            password = request.data.get("password")
            validation_error = validate_password_policy(password)
            if validation_error:
                return Response({"error": validation_error}, status=status.HTTP_400_BAD_REQUEST)

            user.set_password(password)
            user.save()
            return Response({"message": "Password has been reset successfully."}, status=status.HTTP_200_OK)

        except (TypeError, ValueError, OverflowError, User.DoesNotExist):
            return Response({"error": "Invalid token."}, status=status.HTTP_400_BAD_REQUEST)
        except Exception as e:
            logger.exception("Error in ResetPasswordConfirmView")
            return Response({"error": "Failed to reset password."}, status=status.HTTP_500_INTERNAL_SERVER_ERROR)


class ResetPasswordCompleteView(APIView):
    """
    API View to confirm that the password reset process has been completed.
    """
    permission_classes = [AllowAny]

    def get(self, request):
        return Response({"message": "Password reset process is complete."}, status=status.HTTP_200_OK)

>>>>>>> 03e132b3
logger = logging.getLogger(__name__)

class SignupView(APIView):

    def post(self, request):
        logger.info("SignupView POST request received with data: %s", request.data)
        try:
            serializer = UserSerializer(data=request.data)
            if serializer.is_valid():
                user = serializer.save()
                if user:
                    logger.info("User created successfully with id: %s", user.id)
                    # send email here
                    return Response(
                        {
                            "message": "User created successfully",
                            "user_id": user.id,
                        },
                        status=status.HTTP_201_CREATED,
                    )
                else:
                    logger.error("Failed to create user")
                    return Response(
                        {"message": "Failed to create user"},
                        status=status.HTTP_500_INTERNAL_SERVER_ERROR,
                    )
            logger.warning("Invalid data provided: %s", serializer.errors)
            return Response(
                serializer.errors,
                status=status.HTTP_400_BAD_REQUEST
            )

        except IntegrityError as e:
            logger.error("User already exists: %s", str(e))
            return Response(
                {"error": "User already exists", "details": str(e)},
                status=status.HTTP_400_BAD_REQUEST
            )

        except DatabaseError as e:
            logger.error("A database error occurred: %s", str(e))
            return Response(
                {"error": "A database error occurred", "details": str(e)},
                status=status.HTTP_500_INTERNAL_SERVER_ERROR
            )

        except ValidationError as e:
            logger.error("Invalid data provided: %s", str(e))
            return Response(
                {"error": "Invalid data provided", "details": str(e)},
                status=status.HTTP_400_BAD_REQUEST
            )

        except ObjectDoesNotExist as e:
            logger.error("Requested object not found: %s", str(e))
            return Response(
                {"error": "Requested object not found", "details": str(e)},
                status=status.HTTP_404_NOT_FOUND
            )

        except TypeError as e:
            logger.error("Type error: %s", str(e))
            return Response(
                {"error": "Type mismatch error", "details": str(e)},
                status=status.HTTP_400_BAD_REQUEST
            )

        except Exception as e:
            logger.error("Failed to create user. An unexpected error occurred: %s", str(e))
            return Response({
                "error": "Failed to create user. An unexpected error occurred",
                "details": str(e)
            },
                status=status.HTTP_500_INTERNAL_SERVER_ERROR
            )


class SendEmailAPIView(APIView):
    def post(self, request):
        logger.info("SendEmailAPIView POST request received with data: %s", request.data)
        subject = request.data.get("subject")
        message = request.data.get("message")  # Plain text version
        html_message = request.data.get("html_message")  # HTML version
        recipient = request.data.get("recipient")  # List of emails

        if not subject or not message or not recipient:
            logger.error("Missing fields in request data")
            return Response({"error": "Missing fields"}, status=status.HTTP_400_BAD_REQUEST)

        recipient_list = []
        if isinstance(recipient, str):
            recipient_list.append(recipient)
        else:
            logger.error("Recipient must be a string")
            return Response(
                {"error": "recipient must be a string."},
                status=status.HTTP_400_BAD_REQUEST,
            )

        for email in recipient_list:
            try:
                validate_email(email)
            except ValidationError:
                logger.error("Invalid email: %s", email)
                return Response(
                    {"error": f"Invalid email: {email}"},
                    status=status.HTTP_400_BAD_REQUEST
                )

        send_email_task.delay(subject, message, recipient_list, html_message)
        logger.info("Email task sent to queue with subject: %s", subject)

        return Response({"success": "HTML Email is being sent"}, status=status.HTTP_202_ACCEPTED)<|MERGE_RESOLUTION|>--- conflicted
+++ resolved
@@ -66,8 +66,6 @@
             if not default_token_generator.check_token(user, token):
                 return Response({"error": "Invalid or expired token."}, status=status.HTTP_400_BAD_REQUEST)
 
-<<<<<<< HEAD
-=======
             password = request.data.get("password")
             validation_error = validate_password_policy(password)
             if validation_error:
@@ -93,7 +91,6 @@
     def get(self, request):
         return Response({"message": "Password reset process is complete."}, status=status.HTTP_200_OK)
 
->>>>>>> 03e132b3
 logger = logging.getLogger(__name__)
 
 class SignupView(APIView):
