--- conflicted
+++ resolved
@@ -4,7 +4,9 @@
 from rest_framework.response import Response
 from rest_framework.views import APIView
 
-<<<<<<< HEAD
+from .serializers import UserSerializer
+
+
 # Create your views here.
 from rest_framework.views import APIView
 from rest_framework.permissions import AllowAny
@@ -83,11 +85,8 @@
 
     def get(self, request):
         return Response({"message": "Password reset process is complete."}, status=status.HTTP_200_OK)
-=======
-from .serializers import UserSerializer
 
 
-# Create your views here.
 class SignupView(APIView):
 
     def post(self, request):
@@ -147,9 +146,8 @@
 
         except Exception as e:
             return Response({
-                    "error": "Failed to create user. An unexpected error occurred",
-                    "details": str(e)
-                },
+                "error": "Failed to create user. An unexpected error occurred",
+                "details": str(e)
+            },
                 status=status.HTTP_500_INTERNAL_SERVER_ERROR
-            )
->>>>>>> 594f4909
+            )