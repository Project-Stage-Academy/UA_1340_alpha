from django.urls import path
<<<<<<< HEAD

from .views import (
    ResendVerificationEmailView,
    ResetPasswordCompleteView,
    ResetPasswordConfirmView,
    ResetPasswordRequestView,
    SignupView,
    VerifyEmailView,
)

urlpatterns = [
    path('signup/', SignupView.as_view(), name='signup'),
    path("resend-verication-email/", ResendVerificationEmailView.as_view(), name="resend-verification-email"),
=======
from .views import SignupView, LogoutAPIView, ResetPasswordRequestView, ResetPasswordConfirmView, ResetPasswordCompleteView

urlpatterns = [
    path('signup/', SignupView.as_view(), name='signup'),
    path('logout/', LogoutAPIView.as_view(), name='logout'),
>>>>>>> 0318dce3
    path("reset_password/", ResetPasswordRequestView.as_view(), name="api_reset_password_request"),
    path("reset/<uidb64>/<token>/", ResetPasswordConfirmView.as_view(), name="api_reset_password_confirm"),
    path("reset_password_complete/", ResetPasswordCompleteView.as_view(), name="api_reset_password_complete"),
    path("verify-email/", VerifyEmailView.as_view(), name="verify-email"),
]<|MERGE_RESOLUTION|>--- conflicted
+++ resolved
@@ -1,7 +1,7 @@
 from django.urls import path
-<<<<<<< HEAD
 
 from .views import (
+    LogoutAPIView,
     ResendVerificationEmailView,
     ResetPasswordCompleteView,
     ResetPasswordConfirmView,
@@ -12,14 +12,8 @@
 
 urlpatterns = [
     path('signup/', SignupView.as_view(), name='signup'),
+    path('logout/', LogoutAPIView.as_view(), name='logout'),
     path("resend-verication-email/", ResendVerificationEmailView.as_view(), name="resend-verification-email"),
-=======
-from .views import SignupView, LogoutAPIView, ResetPasswordRequestView, ResetPasswordConfirmView, ResetPasswordCompleteView
-
-urlpatterns = [
-    path('signup/', SignupView.as_view(), name='signup'),
-    path('logout/', LogoutAPIView.as_view(), name='logout'),
->>>>>>> 0318dce3
     path("reset_password/", ResetPasswordRequestView.as_view(), name="api_reset_password_request"),
     path("reset/<uidb64>/<token>/", ResetPasswordConfirmView.as_view(), name="api_reset_password_confirm"),
     path("reset_password_complete/", ResetPasswordCompleteView.as_view(), name="api_reset_password_complete"),
