--- conflicted
+++ resolved
@@ -2,18 +2,12 @@
 
 from .views import (
     LogoutAPIView,
-<<<<<<< HEAD
-=======
     ResendVerificationEmailView,
->>>>>>> a29383c6
     ResetPasswordCompleteView,
     ResetPasswordConfirmView,
     ResetPasswordRequestView,
     SignupView,
-<<<<<<< HEAD
-=======
     VerifyEmailView,
->>>>>>> a29383c6
 )
 
 urlpatterns = [
