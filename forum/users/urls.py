from django.urls import path
from .views import SignupView, ResetPasswordRequestView, ResetPasswordConfirmView, ResetPasswordCompleteView

urlpatterns = [
    path('signup/', SignupView.as_view(), name='signup'),
<<<<<<< HEAD
=======
    path("reset_password/", ResetPasswordRequestView.as_view(),
         name="api_reset_password_request"),
    path("reset/<uidb64>/<token>/", ResetPasswordConfirmView.as_view(),
         name="api_reset_password_confirm"),
    path("reset_password_complete/", ResetPasswordCompleteView.as_view(),
         name="api_reset_password_complete"),
>>>>>>> 03e132b3
]<|MERGE_RESOLUTION|>--- conflicted
+++ resolved
@@ -3,13 +3,7 @@
 
 urlpatterns = [
     path('signup/', SignupView.as_view(), name='signup'),
-<<<<<<< HEAD
-=======
-    path("reset_password/", ResetPasswordRequestView.as_view(),
-         name="api_reset_password_request"),
-    path("reset/<uidb64>/<token>/", ResetPasswordConfirmView.as_view(),
-         name="api_reset_password_confirm"),
-    path("reset_password_complete/", ResetPasswordCompleteView.as_view(),
-         name="api_reset_password_complete"),
->>>>>>> 03e132b3
+    path("reset_password/", ResetPasswordRequestView.as_view(), name="api_reset_password_request"),
+    path("reset/<uidb64>/<token>/", ResetPasswordConfirmView.as_view(), name="api_reset_password_confirm"),
+    path("reset_password_complete/", ResetPasswordCompleteView.as_view(), name="api_reset_password_complete")
 ]