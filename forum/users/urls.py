from django.urls import path
from .views import (
    SignupView,
    ResetPasswordRequestView,
    ResetPasswordConfirmView,
    ResetPasswordCompleteView,
    VerifyEmailView,
    ResendVerificationEmailView,
)

urlpatterns = [
    path('signup/', SignupView.as_view(), name='signup'),
<<<<<<< HEAD
    path("resend-verication-email/", ResendVerificationEmailView.as_view(),
         name="resend-verification-email"),
    path("reset_password/", ResetPasswordRequestView.as_view(),
         name="api_reset_password_request"),
    path("reset/<uidb64>/<token>/", ResetPasswordConfirmView.as_view(),
         name="api_reset_password_confirm"),
    path("reset_password_complete/", ResetPasswordCompleteView.as_view(),
         name="api_reset_password_complete"),
    path("verify-email/", VerifyEmailView.as_view(), name="verify-email"),
=======
    path("reset_password/", ResetPasswordRequestView.as_view(), name="api_reset_password_request"),
    path("reset/<uidb64>/<token>/", ResetPasswordConfirmView.as_view(), name="api_reset_password_confirm"),
    path("reset_password_complete/", ResetPasswordCompleteView.as_view(), name="api_reset_password_complete")
>>>>>>> 18789920
]<|MERGE_RESOLUTION|>--- conflicted
+++ resolved
@@ -10,19 +10,9 @@
 
 urlpatterns = [
     path('signup/', SignupView.as_view(), name='signup'),
-<<<<<<< HEAD
-    path("resend-verication-email/", ResendVerificationEmailView.as_view(),
-         name="resend-verification-email"),
-    path("reset_password/", ResetPasswordRequestView.as_view(),
-         name="api_reset_password_request"),
-    path("reset/<uidb64>/<token>/", ResetPasswordConfirmView.as_view(),
-         name="api_reset_password_confirm"),
-    path("reset_password_complete/", ResetPasswordCompleteView.as_view(),
-         name="api_reset_password_complete"),
-    path("verify-email/", VerifyEmailView.as_view(), name="verify-email"),
-=======
+    path("resend-verication-email/", ResendVerificationEmailView.as_view(), name="resend-verification-email"),
     path("reset_password/", ResetPasswordRequestView.as_view(), name="api_reset_password_request"),
     path("reset/<uidb64>/<token>/", ResetPasswordConfirmView.as_view(), name="api_reset_password_confirm"),
-    path("reset_password_complete/", ResetPasswordCompleteView.as_view(), name="api_reset_password_complete")
->>>>>>> 18789920
+    path("reset_password_complete/", ResetPasswordCompleteView.as_view(), name="api_reset_password_complete"),
+    path("verify-email/", VerifyEmailView.as_view(), name="verify-email"),
 ]