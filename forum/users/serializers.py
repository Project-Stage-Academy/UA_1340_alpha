--- conflicted
+++ resolved
@@ -1,14 +1,10 @@
-<<<<<<< HEAD
+import logging
+
 from django.core.validators import (
     MaxLengthValidator,
     MinLengthValidator,
     RegexValidator,
 )
-=======
-import logging
-
-from django.core.validators import MinLengthValidator, MaxLengthValidator, RegexValidator
->>>>>>> 0318dce3
 from rest_framework import serializers
 from rest_framework_simplejwt.serializers import TokenObtainPairSerializer
 
