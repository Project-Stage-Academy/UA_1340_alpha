<<<<<<< HEAD
from django.core.exceptions import ValidationError
from django.core.validators import MaxValueValidator, MinValueValidator
from django.db import models
from startups.models import Industry, StartupProfile
=======
from decimal import Decimal

from django.db import models
from django.core.exceptions import ValidationError
from django.core.validators import MinValueValidator, MaxValueValidator
from django.db.models import Sum

>>>>>>> 61074ca9
from users.models import User


class InvestorProfile(models.Model):
    id = models.AutoField(primary_key=True)
    user = models.OneToOneField(User, on_delete=models.CASCADE, related_name='investor_profile')
    company_name = models.CharField(max_length=255)
    investment_focus = models.CharField(max_length=255)
    contact_email = models.EmailField(unique=True)
    investment_range = models.CharField(max_length=255)
    created_at = models.DateTimeField(auto_now_add=True)
    investor_logo = models.ImageField(upload_to='investor_logos/', blank=True, null=True)

    def __str__(self):
        return self.company_name


class InvestorPreferredIndustry(models.Model):
    investor = models.ForeignKey(InvestorProfile, on_delete=models.CASCADE, related_name='preferred_industries')
    industry = models.ForeignKey(Industry, on_delete=models.CASCADE, related_name='investors')

    class Meta:
        unique_together = ('investor', 'industry')

    def __str__(self):
        return f"{self.investor.company_name} - {self.industry.name}"


class InvestorSavedStartup(models.Model):
    investor = models.ForeignKey(InvestorProfile, on_delete=models.CASCADE, related_name='saved_startups')
    startup = models.ForeignKey(StartupProfile, on_delete=models.CASCADE, related_name='investor_saves')
    created_at = models.DateTimeField(auto_now_add=True)

    class Meta:
        unique_together = ('investor', 'startup')

    def __str__(self):
        return f"{self.investor.company_name} - {self.startup.company_name}"


class InvestorTrackedProject(models.Model):
    investor = models.ForeignKey(InvestorProfile, on_delete=models.CASCADE, related_name='tracked_projects')
    project = models.ForeignKey('projects.Project', on_delete=models.CASCADE, related_name='investor_tracks')
    share = models.DecimalField(
        max_digits=5,
        decimal_places=2,
        validators=[MinValueValidator(0), MaxValueValidator(100)],
        default=Decimal('0.00'),
        help_text="Share of investment in percentage (0 - 100%)"
    )
    created_at = models.DateTimeField(auto_now_add=True)

    class Meta:
        constraints = [
            models.UniqueConstraint(fields=['investor', 'project'], name='unique_investor_project')
        ]

    def clean(self):
        total_share = (
            InvestorTrackedProject.objects.filter(project=self.project)
            .exclude(pk=self.pk)
            .aggregate(total=Sum('share'))['total'] or Decimal('0.00')
        ) + self.share

        if total_share > 100:
            raise ValidationError(
                f"The total share of all investors for this project cannot exceed 100%. Current total: {total_share}%"
            )

    def __str__(self):
        return f"{self.investor.company_name} - {self.project.title} - {self.share}%"<|MERGE_RESOLUTION|>--- conflicted
+++ resolved
@@ -1,17 +1,10 @@
-<<<<<<< HEAD
+from decimal import Decimal
+
 from django.core.exceptions import ValidationError
 from django.core.validators import MaxValueValidator, MinValueValidator
 from django.db import models
+from django.db.models import Sum
 from startups.models import Industry, StartupProfile
-=======
-from decimal import Decimal
-
-from django.db import models
-from django.core.exceptions import ValidationError
-from django.core.validators import MinValueValidator, MaxValueValidator
-from django.db.models import Sum
-
->>>>>>> 61074ca9
 from users.models import User
 
 
