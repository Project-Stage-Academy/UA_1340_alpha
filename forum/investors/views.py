--- conflicted
+++ resolved
@@ -842,11 +842,9 @@
                 "remaining_funding": remaining_funding
             }, status=201)
 
-<<<<<<< HEAD
-        return Response({
-            "message": "Subscription successful.",
-            "remaining_funding": remaining_funding
-        }, status=201)
+        except IntegrityError as e:
+            logger.error(f"Subscription integrity error: {str(e)}")
+            return Response({"error": "Subscription conflict occurred."}, status=400)
 
 
 class RecentlyViewedStartupsView(generics.ListAPIView):
@@ -911,9 +909,4 @@
         return Response(
             {"message": "Recently viewed startups cleared successfully."},
             status=status.HTTP_200_OK
-        )
-=======
-        except IntegrityError as e:
-            logger.error(f"Subscription integrity error: {str(e)}")
-            return Response({"error": "Subscription conflict occurred."}, status=400)
->>>>>>> d853c418
+        )