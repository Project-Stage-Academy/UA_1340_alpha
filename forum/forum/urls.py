"""
URL configuration for forum project.

The `urlpatterns` list routes URLs to views. For more information please see:
    https://docs.djangoproject.com/en/4.2/topics/http/urls/
Examples:
Function views
    1. Add an import:  from my_app import views
    2. Add a URL to urlpatterns:  path('', views.home, name='home')
Class-based views
    1. Add an import:  from other_app.views import Home
    2. Add a URL to urlpatterns:  path('', Home.as_view(), name='home')
Including another URLconf
    1. Import the include() function: from django.urls import include, path
    2. Add a URL to urlpatterns:  path('blog/', include('blog.urls'))
"""
from django.contrib import admin
from django.urls import path, include

from users.views import SendEmailAPIView

urlpatterns = [
    path('admin/', admin.site.urls),
<<<<<<< HEAD
    path('send-email/', SendEmailAPIView.as_view(), name="send_email"),
=======
    path('api/users/', include('users.urls'))
>>>>>>> 594f4909
]<|MERGE_RESOLUTION|>--- conflicted
+++ resolved
@@ -21,9 +21,6 @@
 
 urlpatterns = [
     path('admin/', admin.site.urls),
-<<<<<<< HEAD
+    path('api/users/', include('users.urls'))
     path('send-email/', SendEmailAPIView.as_view(), name="send_email"),
-=======
-    path('api/users/', include('users.urls'))
->>>>>>> 594f4909
 ]