--- conflicted
+++ resolved
@@ -15,23 +15,17 @@
     2. Add a URL to urlpatterns:  path('blog/', include('blog.urls'))
 """
 from django.contrib import admin
-<<<<<<< HEAD
+from django.urls import path, include
 from django.urls import path
 from rest_framework_simplejwt.views import TokenObtainPairView, TokenRefreshView, TokenVerifyView
+
+from users.views import SendEmailAPIView
 
 urlpatterns = [
     path('admin/', admin.site.urls),
     path('api/token/', TokenObtainPairView.as_view(), name='token_obtain_pair'),
     path('api/token/refresh/', TokenRefreshView.as_view(), name='token_refresh'),
     path('api/token/verify/', TokenVerifyView.as_view(), name='token_verify'),
-=======
-from django.urls import path, include
-
-from users.views import SendEmailAPIView
-
-urlpatterns = [
-    path('admin/', admin.site.urls),
     path('api/users/', include('users.urls'))
     path('send-email/', SendEmailAPIView.as_view(), name="send_email"),
->>>>>>> cda5bddf
 ]